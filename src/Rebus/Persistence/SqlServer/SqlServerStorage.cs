﻿using System;
using System.Data.SqlClient;
using System.Transactions;
using Rebus.Transports.Sql;
using IsolationLevel = System.Data.IsolationLevel;

namespace Rebus.Persistence.SqlServer
{
    /// <summary>
    /// Base class for MS SQL Server storage implementations
    /// </summary>
    public abstract class SqlServerStorage
    {
        protected Func<ConnectionHolder> getConnection;
        protected Action<ConnectionHolder> commitAction;
        protected Action<ConnectionHolder> rollbackAction;
        protected Action<ConnectionHolder> releaseConnection;

        /// <summary>
        /// Constructs the storage with the given connection factory method, assuming that commit/rollback and housekeeping is taken
        /// care of elsewhere
        /// </summary>
        protected SqlServerStorage(Func<ConnectionHolder> connectionFactoryMethod)
        {
            getConnection = connectionFactoryMethod;
            commitAction = h => { };
            rollbackAction = h => { };
            releaseConnection = c => { };
        }

<<<<<<< HEAD
        protected SqlServerStorage(string connectionStringOrConnectionStringName)
=======
        /// <summary>
        /// Constructs the storage with the given connection string, which will be used to establish the connection. Commit/rollback and
        /// housekeeping is taken care of here
        /// </summary>
        protected SqlServerStorage(string connectionString)
>>>>>>> bb9c423d
        {
            getConnection = () => CreateConnection(connectionStringOrConnectionStringName);
            commitAction = h => h.Commit();
            rollbackAction = h => h.RollBack();
            releaseConnection = c => c.Dispose();
        }

        /// <summary>
        /// Create connection at handle set transaction if necessary
        /// </summary>
        /// <param name="connectionString"></param>
        /// <returns></returns>
        protected static ConnectionHolder CreateConnection(string connectionStringOrConnectionStringName)
        {
            var connectionStringToUse = Rebus.Shared.ConnectionStringUtil.GetConnectionStringToUse(connectionStringOrConnectionStringName);
            var connection = new SqlConnection(connectionStringToUse);
            connection.Open();

            if (Transaction.Current == null)
            {
                var transaction = connection.BeginTransaction(IsolationLevel.ReadCommitted);
                return ConnectionHolder.ForTransactionalWork(connection, transaction);
            }
            return ConnectionHolder.ForNonTransactionalWork(connection);
        }

    }
}<|MERGE_RESOLUTION|>--- conflicted
+++ resolved
@@ -1,4 +1,4 @@
-﻿using System;
+using System;
 using System.Data.SqlClient;
 using System.Transactions;
 using Rebus.Transports.Sql;
@@ -28,15 +28,7 @@
             releaseConnection = c => { };
         }
 
-<<<<<<< HEAD
         protected SqlServerStorage(string connectionStringOrConnectionStringName)
-=======
-        /// <summary>
-        /// Constructs the storage with the given connection string, which will be used to establish the connection. Commit/rollback and
-        /// housekeeping is taken care of here
-        /// </summary>
-        protected SqlServerStorage(string connectionString)
->>>>>>> bb9c423d
         {
             getConnection = () => CreateConnection(connectionStringOrConnectionStringName);
             commitAction = h => h.Commit();
