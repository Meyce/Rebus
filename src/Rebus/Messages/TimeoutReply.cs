using System;

namespace Rebus.Messages
{
    /// <summary>
    /// This is the reply that the Timeout Service will send back to the
    /// timeout requestor upon completion of the timeout.
    /// </summary>
    public class TimeoutReply : IRebusControlMessage
    {
        /// <summary>
        /// The UTC time of when the timeout expired.
        /// </summary>
        public DateTime DueTime { get; set; }

        /// <summary>
        /// The correlation ID as specified in the <see cref="TimeoutRequest"/>.
        /// </summary>
        public string CorrelationId { get; set; }

        /// <summary>
<<<<<<< HEAD
        /// The saga ID as specified in the <see cref="TimeoutRequest"/>.
        /// </summary>
        public Guid SagaId { get; set; }
=======
        /// The custom data as specified in the <see cref="TimeoutRequest"/>.
        /// </summary>
        public string CustomData { get; set; }
>>>>>>> 0ca7f933
    }
}<|MERGE_RESOLUTION|>--- conflicted
+++ resolved
@@ -1,32 +1,33 @@
-using System;
-
-namespace Rebus.Messages
-{
-    /// <summary>
-    /// This is the reply that the Timeout Service will send back to the
-    /// timeout requestor upon completion of the timeout.
-    /// </summary>
-    public class TimeoutReply : IRebusControlMessage
-    {
-        /// <summary>
-        /// The UTC time of when the timeout expired.
-        /// </summary>
-        public DateTime DueTime { get; set; }
-
-        /// <summary>
-        /// The correlation ID as specified in the <see cref="TimeoutRequest"/>.
-        /// </summary>
-        public string CorrelationId { get; set; }
-
-        /// <summary>
-<<<<<<< HEAD
-        /// The saga ID as specified in the <see cref="TimeoutRequest"/>.
-        /// </summary>
-        public Guid SagaId { get; set; }
-=======
-        /// The custom data as specified in the <see cref="TimeoutRequest"/>.
-        /// </summary>
-        public string CustomData { get; set; }
->>>>>>> 0ca7f933
-    }
+using System;
+
+namespace Rebus.Messages
+{
+    /// <summary>
+    /// This is the reply that the Timeout Service will send back to the
+    /// timeout requestor upon completion of the timeout.
+    /// </summary>
+    public class TimeoutReply : IRebusControlMessage
+    {
+        /// <summary>
+        /// The UTC time of when the timeout expired.
+        /// </summary>
+        public DateTime DueTime { get; set; }
+
+        /// <summary>
+        /// The correlation ID as specified in the <see cref="TimeoutRequest"/>.
+        /// </summary>
+        public string CorrelationId { get; set; }
+
+        /// <summary>
+        /// The saga ID as specified in the <see cref="TimeoutRequest"/>.
+        /// </summary>
+        public Guid SagaId { get; set; }
+
+        /// <summary>
+        /// The custom data as specified in the <see cref="TimeoutRequest"/>.
+        /// </summary>
+        public string CustomData { get; set; }
+
+
+    }
 }