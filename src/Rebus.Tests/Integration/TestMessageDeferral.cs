﻿using System;
using System.Collections.Generic;
using System.Threading;
using NUnit.Framework;
using Raven.Database.Util;
using Rebus.Logging;
using Rebus.Tests.Integration.Factories;
using Shouldly;

namespace Rebus.Tests.Integration
{
    [TestFixture(typeof(InternalTimeoutManagerFactory), typeof(MsmqBusFactory)), Category(TestCategories.Integration)]
    [TestFixture(typeof(ExternalTimeoutManagerFactory), typeof(MsmqBusFactory)), Category(TestCategories.Integration)]
    [TestFixture(typeof(InternalTimeoutManagerFactory), typeof(RabbitBusFactory)), Category(TestCategories.Integration)]
    public class TestMessageDeferral<TTimeoutManagerFactory, TBusFactory> : RebusBusMsmqIntegrationTestBase
        where TTimeoutManagerFactory : ITimeoutManagerFactory, new()
        where TBusFactory : IBusFactory, new()
    {
        IBus bus;
        HandlerActivatorForTesting handlerActivator;
        TTimeoutManagerFactory timeoutManagerFactory;

        protected override void DoSetUp()
        {
            timeoutManagerFactory = new TTimeoutManagerFactory();
            timeoutManagerFactory.Initialize(new TBusFactory());

            handlerActivator = new HandlerActivatorForTesting();
            bus = timeoutManagerFactory.CreateBus("test.deferral", handlerActivator);

            RebusLoggerFactory.Current = new ConsoleLoggerFactory(false) { MinLevel = LogLevel.Warn };

            timeoutManagerFactory.StartAll();
        }

        protected override void DoTearDown()
        {
            timeoutManagerFactory.CleanUp();
        }

        [Test]
        public void CanMakeSimpleDeferralOfMessages()
        {
            // arrange
            var messages = new List<Tuple<string, DateTime>>();
            handlerActivator.Handle<MessageWithText>(m => messages.Add(new Tuple<string, DateTime>(m.Text, DateTime.UtcNow)));

            var timeOfDeferral = DateTime.UtcNow;
            var acceptedTolerance = 2.Seconds();

            // act
            bus.Defer(10.Seconds(), new MessageWithText { Text = "deferred 10 seconds" });
            bus.Defer(5.Seconds(), new MessageWithText { Text = "deferred 5 seconds" });

            Thread.Sleep(10.Seconds() + acceptedTolerance + acceptedTolerance);

            // assert
            messages.Count.ShouldBe(2);
            messages[0].Item1.ShouldBe("deferred 5 seconds");
            messages[0].Item2.ElapsedSince(timeOfDeferral).ShouldBeGreaterThan(5.Seconds() - acceptedTolerance);
            messages[0].Item2.ElapsedSince(timeOfDeferral).ShouldBeLessThan(5.Seconds() + acceptedTolerance);

            messages[1].Item1.ShouldBe("deferred 10 seconds");
            messages[1].Item2.ElapsedSince(timeOfDeferral).ShouldBeGreaterThan(10.Seconds() - acceptedTolerance);
            messages[1].Item2.ElapsedSince(timeOfDeferral).ShouldBeLessThan(10.Seconds() + acceptedTolerance);
        }

        [Test]
        public void WorksReliablyWithManyTimeouts()
        {
            // arrange
<<<<<<< HEAD
            var messageIdCounter = 0;
            var messages = new ConcurrentSet<Tuple<DateTime, DateTime, int>>();
            handlerActivator
                .Handle<MessageWithExpectedReturnTime>(
                    m => messages.Add(new Tuple<DateTime, DateTime, int>(m.ExpectedReturnTime,
                                                                         DateTime.UtcNow,
                                                                         Interlocked.Increment(ref messageIdCounter))));
=======
            var messages = new List<Tuple<DateTime, DateTime>>();
            var resetEvent = new ManualResetEvent(false);
            handlerActivator.Handle<MessageWithExpectedReturnTime>(m =>
                {
                    messages.Add(new Tuple<DateTime, DateTime>(m.ExpectedReturnTime, DateTime.UtcNow));
                    if (messages.Count >= 500) resetEvent.Set();
                });
>>>>>>> 26f35d19

            var acceptedTolerance = 8.Seconds();
            var random = new Random();

            // act
            500.Times(() =>
            {
                var delay = (random.Next(20) + 10).Seconds();
                var message = new MessageWithExpectedReturnTime { ExpectedReturnTime = DateTime.UtcNow + delay };
                bus.Defer(delay, message);
            });

<<<<<<< HEAD
            var acceptedTimeSpan = 30.Seconds() + acceptedTolerance + acceptedTolerance;
            var startTime = DateTime.Now;
            
            while (messages.Count < 500 
                && DateTime.Now.ElapsedSince(startTime) < acceptedTimeSpan)
            {
                Thread.Sleep(100);
            }

            if (messages.Count < 500)
            {
                Console.WriteLine("Time has gone, only {0} messages have been received!", messages.Count);
            }

            Console.WriteLine("Waiting one more second...");

            // wait another short while, in case something causes more than 500 messages to be received
            Thread.Sleep(1.Seconds());
=======
            if (!resetEvent.WaitOne(60.Seconds()))
            {
                Assert.Fail("Timed out while waiting for 500 messages - only got {0}", messages.Count);
            }

            // just wait a while, to be sure that more messages are not arriving
            Thread.Sleep(2000);
>>>>>>> 26f35d19

            // assert
            messages.Count.ShouldBe(500);

            foreach (var messageTimes in messages)
            {
                try
                {
                    messageTimes.Item2.ShouldBeGreaterThan(messageTimes.Item1 - acceptedTolerance);
                    messageTimes.Item2.ShouldBeLessThan(messageTimes.Item1 + acceptedTolerance);
                }
                catch (Exception e)
                {
                    throw new AssertionException(
                        string.Format("Something was not as it should on message with ID {0}", messageTimes.Item3),
                        e);
                }
            }
        }
    }

    public class MessageWithExpectedReturnTime
    {
        public DateTime ExpectedReturnTime { get; set; }
    }

    public class MessageWithText
    {
        public string Text { get; set; }
    }
}<|MERGE_RESOLUTION|>--- conflicted
+++ resolved
@@ -1,159 +1,133 @@
-﻿using System;
-using System.Collections.Generic;
-using System.Threading;
-using NUnit.Framework;
-using Raven.Database.Util;
-using Rebus.Logging;
-using Rebus.Tests.Integration.Factories;
-using Shouldly;
-
-namespace Rebus.Tests.Integration
-{
-    [TestFixture(typeof(InternalTimeoutManagerFactory), typeof(MsmqBusFactory)), Category(TestCategories.Integration)]
-    [TestFixture(typeof(ExternalTimeoutManagerFactory), typeof(MsmqBusFactory)), Category(TestCategories.Integration)]
-    [TestFixture(typeof(InternalTimeoutManagerFactory), typeof(RabbitBusFactory)), Category(TestCategories.Integration)]
-    public class TestMessageDeferral<TTimeoutManagerFactory, TBusFactory> : RebusBusMsmqIntegrationTestBase
-        where TTimeoutManagerFactory : ITimeoutManagerFactory, new()
-        where TBusFactory : IBusFactory, new()
-    {
-        IBus bus;
-        HandlerActivatorForTesting handlerActivator;
-        TTimeoutManagerFactory timeoutManagerFactory;
-
-        protected override void DoSetUp()
-        {
-            timeoutManagerFactory = new TTimeoutManagerFactory();
-            timeoutManagerFactory.Initialize(new TBusFactory());
-
-            handlerActivator = new HandlerActivatorForTesting();
-            bus = timeoutManagerFactory.CreateBus("test.deferral", handlerActivator);
-
-            RebusLoggerFactory.Current = new ConsoleLoggerFactory(false) { MinLevel = LogLevel.Warn };
-
-            timeoutManagerFactory.StartAll();
-        }
-
-        protected override void DoTearDown()
-        {
-            timeoutManagerFactory.CleanUp();
-        }
-
-        [Test]
-        public void CanMakeSimpleDeferralOfMessages()
-        {
-            // arrange
-            var messages = new List<Tuple<string, DateTime>>();
-            handlerActivator.Handle<MessageWithText>(m => messages.Add(new Tuple<string, DateTime>(m.Text, DateTime.UtcNow)));
-
-            var timeOfDeferral = DateTime.UtcNow;
-            var acceptedTolerance = 2.Seconds();
-
-            // act
-            bus.Defer(10.Seconds(), new MessageWithText { Text = "deferred 10 seconds" });
-            bus.Defer(5.Seconds(), new MessageWithText { Text = "deferred 5 seconds" });
-
-            Thread.Sleep(10.Seconds() + acceptedTolerance + acceptedTolerance);
-
-            // assert
-            messages.Count.ShouldBe(2);
-            messages[0].Item1.ShouldBe("deferred 5 seconds");
-            messages[0].Item2.ElapsedSince(timeOfDeferral).ShouldBeGreaterThan(5.Seconds() - acceptedTolerance);
-            messages[0].Item2.ElapsedSince(timeOfDeferral).ShouldBeLessThan(5.Seconds() + acceptedTolerance);
-
-            messages[1].Item1.ShouldBe("deferred 10 seconds");
-            messages[1].Item2.ElapsedSince(timeOfDeferral).ShouldBeGreaterThan(10.Seconds() - acceptedTolerance);
-            messages[1].Item2.ElapsedSince(timeOfDeferral).ShouldBeLessThan(10.Seconds() + acceptedTolerance);
-        }
-
-        [Test]
-        public void WorksReliablyWithManyTimeouts()
-        {
-            // arrange
-<<<<<<< HEAD
-            var messageIdCounter = 0;
-            var messages = new ConcurrentSet<Tuple<DateTime, DateTime, int>>();
-            handlerActivator
-                .Handle<MessageWithExpectedReturnTime>(
-                    m => messages.Add(new Tuple<DateTime, DateTime, int>(m.ExpectedReturnTime,
-                                                                         DateTime.UtcNow,
-                                                                         Interlocked.Increment(ref messageIdCounter))));
-=======
-            var messages = new List<Tuple<DateTime, DateTime>>();
-            var resetEvent = new ManualResetEvent(false);
-            handlerActivator.Handle<MessageWithExpectedReturnTime>(m =>
-                {
-                    messages.Add(new Tuple<DateTime, DateTime>(m.ExpectedReturnTime, DateTime.UtcNow));
-                    if (messages.Count >= 500) resetEvent.Set();
-                });
->>>>>>> 26f35d19
-
-            var acceptedTolerance = 8.Seconds();
-            var random = new Random();
-
-            // act
-            500.Times(() =>
-            {
-                var delay = (random.Next(20) + 10).Seconds();
-                var message = new MessageWithExpectedReturnTime { ExpectedReturnTime = DateTime.UtcNow + delay };
-                bus.Defer(delay, message);
-            });
-
-<<<<<<< HEAD
-            var acceptedTimeSpan = 30.Seconds() + acceptedTolerance + acceptedTolerance;
-            var startTime = DateTime.Now;
-            
-            while (messages.Count < 500 
-                && DateTime.Now.ElapsedSince(startTime) < acceptedTimeSpan)
-            {
-                Thread.Sleep(100);
-            }
-
-            if (messages.Count < 500)
-            {
-                Console.WriteLine("Time has gone, only {0} messages have been received!", messages.Count);
-            }
-
-            Console.WriteLine("Waiting one more second...");
-
-            // wait another short while, in case something causes more than 500 messages to be received
-            Thread.Sleep(1.Seconds());
-=======
-            if (!resetEvent.WaitOne(60.Seconds()))
-            {
-                Assert.Fail("Timed out while waiting for 500 messages - only got {0}", messages.Count);
-            }
-
-            // just wait a while, to be sure that more messages are not arriving
-            Thread.Sleep(2000);
->>>>>>> 26f35d19
-
-            // assert
-            messages.Count.ShouldBe(500);
-
-            foreach (var messageTimes in messages)
-            {
-                try
-                {
-                    messageTimes.Item2.ShouldBeGreaterThan(messageTimes.Item1 - acceptedTolerance);
-                    messageTimes.Item2.ShouldBeLessThan(messageTimes.Item1 + acceptedTolerance);
-                }
-                catch (Exception e)
-                {
-                    throw new AssertionException(
-                        string.Format("Something was not as it should on message with ID {0}", messageTimes.Item3),
-                        e);
-                }
-            }
-        }
-    }
-
-    public class MessageWithExpectedReturnTime
-    {
-        public DateTime ExpectedReturnTime { get; set; }
-    }
-
-    public class MessageWithText
-    {
-        public string Text { get; set; }
-    }
-}+﻿using System;
+using System.Collections.Generic;
+using System.Threading;
+using NUnit.Framework;
+using Raven.Database.Util;
+using Rebus.Logging;
+using Rebus.Tests.Integration.Factories;
+using Shouldly;
+
+namespace Rebus.Tests.Integration
+{
+    [TestFixture(typeof(InternalTimeoutManagerFactory), typeof(MsmqBusFactory)), Category(TestCategories.Integration)]
+    [TestFixture(typeof(ExternalTimeoutManagerFactory), typeof(MsmqBusFactory)), Category(TestCategories.Integration)]
+    [TestFixture(typeof(InternalTimeoutManagerFactory), typeof(RabbitBusFactory)), Category(TestCategories.Integration)]
+    public class TestMessageDeferral<TTimeoutManagerFactory, TBusFactory> : RebusBusMsmqIntegrationTestBase
+        where TTimeoutManagerFactory : ITimeoutManagerFactory, new()
+        where TBusFactory : IBusFactory, new()
+    {
+        IBus bus;
+        HandlerActivatorForTesting handlerActivator;
+        TTimeoutManagerFactory timeoutManagerFactory;
+
+        protected override void DoSetUp()
+        {
+            timeoutManagerFactory = new TTimeoutManagerFactory();
+            timeoutManagerFactory.Initialize(new TBusFactory());
+
+            handlerActivator = new HandlerActivatorForTesting();
+            bus = timeoutManagerFactory.CreateBus("test.deferral", handlerActivator);
+
+            RebusLoggerFactory.Current = new ConsoleLoggerFactory(false) { MinLevel = LogLevel.Warn };
+
+            timeoutManagerFactory.StartAll();
+        }
+
+        protected override void DoTearDown()
+        {
+            timeoutManagerFactory.CleanUp();
+        }
+
+        [Test]
+        public void CanMakeSimpleDeferralOfMessages()
+        {
+            // arrange
+            var messages = new List<Tuple<string, DateTime>>();
+            handlerActivator.Handle<MessageWithText>(m => messages.Add(new Tuple<string, DateTime>(m.Text, DateTime.UtcNow)));
+
+            var timeOfDeferral = DateTime.UtcNow;
+            var acceptedTolerance = 2.Seconds();
+
+            // act
+            bus.Defer(10.Seconds(), new MessageWithText { Text = "deferred 10 seconds" });
+            bus.Defer(5.Seconds(), new MessageWithText { Text = "deferred 5 seconds" });
+
+            Thread.Sleep(10.Seconds() + acceptedTolerance + acceptedTolerance);
+
+            // assert
+            messages.Count.ShouldBe(2);
+            messages[0].Item1.ShouldBe("deferred 5 seconds");
+            messages[0].Item2.ElapsedSince(timeOfDeferral).ShouldBeGreaterThan(5.Seconds() - acceptedTolerance);
+            messages[0].Item2.ElapsedSince(timeOfDeferral).ShouldBeLessThan(5.Seconds() + acceptedTolerance);
+
+            messages[1].Item1.ShouldBe("deferred 10 seconds");
+            messages[1].Item2.ElapsedSince(timeOfDeferral).ShouldBeGreaterThan(10.Seconds() - acceptedTolerance);
+            messages[1].Item2.ElapsedSince(timeOfDeferral).ShouldBeLessThan(10.Seconds() + acceptedTolerance);
+        }
+
+        [Test]
+        public void WorksReliablyWithManyTimeouts()
+        {
+            // arrange
+            var messageIdCounter = 0;
+            var messages = new ConcurrentSet<Tuple<DateTime, DateTime, int>>();
+            var resetEvent = new ManualResetEvent(false);
+            handlerActivator
+                .Handle<MessageWithExpectedReturnTime>(
+                    m =>
+                    {
+                        messages.Add(new Tuple<DateTime, DateTime, int>(m.ExpectedReturnTime,
+                                                                        DateTime.UtcNow,
+                                                                        Interlocked.Increment(ref messageIdCounter)));
+                        if (messages.Count >= 500) resetEvent.Set();
+                    });
+
+            var acceptedTolerance = 8.Seconds();
+            var random = new Random();
+
+            // act
+            500.Times(() =>
+                {
+                    var delay = (random.Next(20) + 10).Seconds();
+                    var message = new MessageWithExpectedReturnTime {ExpectedReturnTime = DateTime.UtcNow + delay};
+                    bus.Defer(delay, message);
+                });
+
+            if (!resetEvent.WaitOne(60.Seconds()))
+            {
+                Thread.Sleep(100);
+            }
+
+            // just wait a while, to be sure that more messages are not arriving
+            Thread.Sleep(2000);
+
+            // assert
+            messages.Count.ShouldBe(500);
+
+            foreach (var messageTimes in messages)
+            {
+                try
+                {
+                    messageTimes.Item2.ShouldBeGreaterThan(messageTimes.Item1 - acceptedTolerance);
+                    messageTimes.Item2.ShouldBeLessThan(messageTimes.Item1 + acceptedTolerance);
+                }
+                catch (Exception e)
+                {
+                    throw new AssertionException(
+                        string.Format("Something was not as it should on message with ID {0}", messageTimes.Item3),
+                        e);
+                }
+            }
+        }
+    }
+
+    public class MessageWithExpectedReturnTime
+    {
+        public DateTime ExpectedReturnTime { get; set; }
+    }
+
+    public class MessageWithText
+    {
+        public string Text { get; set; }
+    }
+}