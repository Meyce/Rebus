<<<<<<< HEAD
﻿<?xml version="1.0" encoding="utf-8"?>
<Project ToolsVersion="12.0" DefaultTargets="Build" xmlns="http://schemas.microsoft.com/developer/msbuild/2003">
  <Import Project="$(MSBuildExtensionsPath)\$(MSBuildToolsVersion)\Microsoft.Common.props" Condition="Exists('$(MSBuildExtensionsPath)\$(MSBuildToolsVersion)\Microsoft.Common.props')" />
  <PropertyGroup>
    <Configuration Condition=" '$(Configuration)' == '' ">Debug</Configuration>
    <Platform Condition=" '$(Platform)' == '' ">AnyCPU</Platform>
    <ProjectGuid>{CC8CF5E2-E31B-437E-9E76-CE71167EAC2E}</ProjectGuid>
    <OutputType>Library</OutputType>
    <AppDesignerFolder>Properties</AppDesignerFolder>
    <RootNamespace>Rebus.RavenDb.Tests</RootNamespace>
    <AssemblyName>Rebus.RavenDb.Tests</AssemblyName>
    <TargetFrameworkVersion>v4.5</TargetFrameworkVersion>
    <FileAlignment>512</FileAlignment>
  </PropertyGroup>
  <PropertyGroup Condition=" '$(Configuration)|$(Platform)' == 'Debug|AnyCPU' ">
    <DebugSymbols>true</DebugSymbols>
    <DebugType>full</DebugType>
    <Optimize>false</Optimize>
    <OutputPath>bin\Debug\</OutputPath>
    <DefineConstants>DEBUG;TRACE</DefineConstants>
    <ErrorReport>prompt</ErrorReport>
    <WarningLevel>4</WarningLevel>
  </PropertyGroup>
  <PropertyGroup Condition=" '$(Configuration)|$(Platform)' == 'Release|AnyCPU' ">
    <DebugType>pdbonly</DebugType>
    <Optimize>true</Optimize>
    <OutputPath>bin\Release\</OutputPath>
    <DefineConstants>TRACE</DefineConstants>
    <ErrorReport>prompt</ErrorReport>
    <WarningLevel>4</WarningLevel>
  </PropertyGroup>
  <ItemGroup>
    <Reference Include="Microsoft.Owin">
      <HintPath>..\packages\Microsoft.Owin.3.0.1\lib\net45\Microsoft.Owin.dll</HintPath>
    </Reference>
    <Reference Include="Newtonsoft.Json, Version=7.0.0.0, Culture=neutral, PublicKeyToken=30ad4fe6b2a6aeed, processorArchitecture=MSIL">
      <SpecificVersion>False</SpecificVersion>
      <HintPath>..\packages\Newtonsoft.Json.7.0.1\lib\net45\Newtonsoft.Json.dll</HintPath>
    </Reference>
    <Reference Include="nunit.framework">
      <HintPath>..\packages\NUnit.2.6.4\lib\nunit.framework.dll</HintPath>
    </Reference>
    <Reference Include="Owin">
      <HintPath>..\packages\Owin.1.0\lib\net40\Owin.dll</HintPath>
    </Reference>
    <Reference Include="Raven.Abstractions">
      <HintPath>..\packages\RavenDB.Client.3.0.3690\lib\net45\Raven.Abstractions.dll</HintPath>
    </Reference>
    <Reference Include="Raven.Client.Lightweight">
      <HintPath>..\packages\RavenDB.Client.3.0.3690\lib\net45\Raven.Client.Lightweight.dll</HintPath>
    </Reference>
    <Reference Include="Raven.Database">
      <HintPath>..\packages\RavenDB.Database.3.0.3690\lib\net45\Raven.Database.dll</HintPath>
    </Reference>
    <Reference Include="System" />
    <Reference Include="System.ComponentModel.Composition" />
    <Reference Include="System.Core" />
    <Reference Include="System.Net.Http" />
    <Reference Include="System.Net.Http.Formatting, Version=5.2.3.0, Culture=neutral, PublicKeyToken=31bf3856ad364e35, processorArchitecture=MSIL">
      <SpecificVersion>False</SpecificVersion>
      <HintPath>..\packages\Microsoft.AspNet.WebApi.Client.5.2.3\lib\net45\System.Net.Http.Formatting.dll</HintPath>
    </Reference>
    <Reference Include="System.Reactive.Core">
      <HintPath>..\packages\Rx-Core.2.2.5\lib\net45\System.Reactive.Core.dll</HintPath>
    </Reference>
    <Reference Include="System.Reactive.Interfaces">
      <HintPath>..\packages\Rx-Interfaces.2.2.5\lib\net45\System.Reactive.Interfaces.dll</HintPath>
    </Reference>
    <Reference Include="System.Web.Http, Version=5.2.3.0, Culture=neutral, PublicKeyToken=31bf3856ad364e35, processorArchitecture=MSIL">
      <SpecificVersion>False</SpecificVersion>
      <HintPath>..\packages\Microsoft.AspNet.WebApi.Core.5.2.3\lib\net45\System.Web.Http.dll</HintPath>
    </Reference>
    <Reference Include="System.Web.Http.WebHost, Version=5.2.3.0, Culture=neutral, PublicKeyToken=31bf3856ad364e35, processorArchitecture=MSIL">
      <SpecificVersion>False</SpecificVersion>
      <HintPath>..\packages\Microsoft.AspNet.WebApi.WebHost.5.2.3\lib\net45\System.Web.Http.WebHost.dll</HintPath>
    </Reference>
    <Reference Include="System.Xml.Linq" />
    <Reference Include="System.Data.DataSetExtensions" />
    <Reference Include="Microsoft.CSharp" />
    <Reference Include="System.Data" />
    <Reference Include="System.Xml" />
  </ItemGroup>
  <ItemGroup>
    <Compile Include="Properties\AssemblyInfo.cs" />
    <Compile Include="Sagas\BasicLoadAndSaveAndFindOperations.cs" />
    <Compile Include="Sagas\RavenDbSagaStorageFactory.cs" />
    <Compile Include="Subscriptions\RavenDbSubscriptionStorageFactory.cs" />
    <Compile Include="Subscriptions\RavenDbSubscriptionStorageTests.cs" />
    <Compile Include="Timeouts\RavenDbTimeoutManagerTest.cs" />
  </ItemGroup>
  <ItemGroup>
    <ProjectReference Include="..\Rebus.RavenDb\Rebus.RavenDb.csproj">
      <Project>{33924ffc-68ab-4476-ac35-837fe7c520c4}</Project>
      <Name>Rebus.RavenDb</Name>
    </ProjectReference>
    <ProjectReference Include="..\Rebus.Tests\Rebus.Tests.csproj">
      <Project>{959c65ab-d21a-4582-bc4f-06d1425ff274}</Project>
      <Name>Rebus.Tests</Name>
    </ProjectReference>
    <ProjectReference Include="..\Rebus\Rebus.csproj">
      <Project>{7d7b7b36-6298-4e85-9a0e-1b415c5b9d12}</Project>
      <Name>Rebus</Name>
    </ProjectReference>
  </ItemGroup>
  <ItemGroup>
    <None Include="app.config" />
    <None Include="packages.config" />
    <None Include="Raven.Studio.Html5.zip">
      <CopyToOutputDirectory>Always</CopyToOutputDirectory>
    </None>
  </ItemGroup>
  <Import Project="$(MSBuildToolsPath)\Microsoft.CSharp.targets" />
=======
﻿<?xml version="1.0" encoding="utf-8"?>
<Project ToolsVersion="12.0" DefaultTargets="Build" xmlns="http://schemas.microsoft.com/developer/msbuild/2003">
  <Import Project="$(MSBuildExtensionsPath)\$(MSBuildToolsVersion)\Microsoft.Common.props" Condition="Exists('$(MSBuildExtensionsPath)\$(MSBuildToolsVersion)\Microsoft.Common.props')" />
  <PropertyGroup>
    <Configuration Condition=" '$(Configuration)' == '' ">Debug</Configuration>
    <Platform Condition=" '$(Platform)' == '' ">AnyCPU</Platform>
    <ProjectGuid>{CC8CF5E2-E31B-437E-9E76-CE71167EAC2E}</ProjectGuid>
    <OutputType>Library</OutputType>
    <AppDesignerFolder>Properties</AppDesignerFolder>
    <RootNamespace>Rebus.RavenDb.Tests</RootNamespace>
    <AssemblyName>Rebus.RavenDb.Tests</AssemblyName>
    <TargetFrameworkVersion>v4.5</TargetFrameworkVersion>
    <FileAlignment>512</FileAlignment>
  </PropertyGroup>
  <PropertyGroup Condition=" '$(Configuration)|$(Platform)' == 'Debug|AnyCPU' ">
    <DebugSymbols>true</DebugSymbols>
    <DebugType>full</DebugType>
    <Optimize>false</Optimize>
    <OutputPath>bin\Debug\</OutputPath>
    <DefineConstants>DEBUG;TRACE</DefineConstants>
    <ErrorReport>prompt</ErrorReport>
    <WarningLevel>4</WarningLevel>
  </PropertyGroup>
  <PropertyGroup Condition=" '$(Configuration)|$(Platform)' == 'Release|AnyCPU' ">
    <DebugType>pdbonly</DebugType>
    <Optimize>true</Optimize>
    <OutputPath>bin\Release\</OutputPath>
    <DefineConstants>TRACE</DefineConstants>
    <ErrorReport>prompt</ErrorReport>
    <WarningLevel>4</WarningLevel>
  </PropertyGroup>
  <ItemGroup>
    <Reference Include="Microsoft.Owin">
      <HintPath>..\packages\Microsoft.Owin.3.0.1\lib\net45\Microsoft.Owin.dll</HintPath>
    </Reference>
    <Reference Include="Newtonsoft.Json, Version=7.0.0.0, Culture=neutral, PublicKeyToken=30ad4fe6b2a6aeed, processorArchitecture=MSIL">
      <SpecificVersion>False</SpecificVersion>
      <HintPath>..\packages\Newtonsoft.Json.7.0.1\lib\net45\Newtonsoft.Json.dll</HintPath>
    </Reference>
    <Reference Include="nunit.framework">
      <HintPath>..\packages\NUnit.2.6.4\lib\nunit.framework.dll</HintPath>
    </Reference>
    <Reference Include="Owin">
      <HintPath>..\packages\Owin.1.0\lib\net40\Owin.dll</HintPath>
    </Reference>
    <Reference Include="Raven.Abstractions">
      <HintPath>..\packages\RavenDB.Client.3.0.3690\lib\net45\Raven.Abstractions.dll</HintPath>
    </Reference>
    <Reference Include="Raven.Client.Lightweight">
      <HintPath>..\packages\RavenDB.Client.3.0.3690\lib\net45\Raven.Client.Lightweight.dll</HintPath>
    </Reference>
    <Reference Include="Raven.Database">
      <HintPath>..\packages\RavenDB.Database.3.0.3690\lib\net45\Raven.Database.dll</HintPath>
    </Reference>
    <Reference Include="System" />
    <Reference Include="System.ComponentModel.Composition" />
    <Reference Include="System.Core" />
    <Reference Include="System.Net.Http" />
    <Reference Include="System.Net.Http.Formatting, Version=5.2.3.0, Culture=neutral, PublicKeyToken=31bf3856ad364e35, processorArchitecture=MSIL">
      <SpecificVersion>False</SpecificVersion>
      <HintPath>..\packages\Microsoft.AspNet.WebApi.Client.5.2.3\lib\net45\System.Net.Http.Formatting.dll</HintPath>
    </Reference>
    <Reference Include="System.Reactive.Core">
      <HintPath>..\packages\Rx-Core.2.2.5\lib\net45\System.Reactive.Core.dll</HintPath>
    </Reference>
    <Reference Include="System.Reactive.Interfaces">
      <HintPath>..\packages\Rx-Interfaces.2.2.5\lib\net45\System.Reactive.Interfaces.dll</HintPath>
    </Reference>
    <Reference Include="System.Web.Http, Version=5.2.3.0, Culture=neutral, PublicKeyToken=31bf3856ad364e35, processorArchitecture=MSIL">
      <SpecificVersion>False</SpecificVersion>
      <HintPath>..\packages\Microsoft.AspNet.WebApi.Core.5.2.3\lib\net45\System.Web.Http.dll</HintPath>
    </Reference>
    <Reference Include="System.Web.Http.WebHost, Version=5.2.3.0, Culture=neutral, PublicKeyToken=31bf3856ad364e35, processorArchitecture=MSIL">
      <SpecificVersion>False</SpecificVersion>
      <HintPath>..\packages\Microsoft.AspNet.WebApi.WebHost.5.2.3\lib\net45\System.Web.Http.WebHost.dll</HintPath>
    </Reference>
    <Reference Include="System.Xml.Linq" />
    <Reference Include="System.Data.DataSetExtensions" />
    <Reference Include="Microsoft.CSharp" />
    <Reference Include="System.Data" />
    <Reference Include="System.Xml" />
  </ItemGroup>
  <ItemGroup>
    <Compile Include="Properties\AssemblyInfo.cs" />
    <Compile Include="Subscriptions\RavenDbSubscriptionStorageFactory.cs" />
    <Compile Include="Subscriptions\RavenDbSubscriptionStorageTests.cs" />
    <Compile Include="TestCategory.cs" />
    <Compile Include="Timeouts\RavenDbTimeoutManagerTest.cs" />
  </ItemGroup>
  <ItemGroup>
    <ProjectReference Include="..\Rebus.RavenDb\Rebus.RavenDb.csproj">
      <Project>{33924ffc-68ab-4476-ac35-837fe7c520c4}</Project>
      <Name>Rebus.RavenDb</Name>
    </ProjectReference>
    <ProjectReference Include="..\Rebus.Tests\Rebus.Tests.csproj">
      <Project>{959c65ab-d21a-4582-bc4f-06d1425ff274}</Project>
      <Name>Rebus.Tests</Name>
    </ProjectReference>
    <ProjectReference Include="..\Rebus\Rebus.csproj">
      <Project>{7d7b7b36-6298-4e85-9a0e-1b415c5b9d12}</Project>
      <Name>Rebus</Name>
    </ProjectReference>
  </ItemGroup>
  <ItemGroup>
    <None Include="app.config" />
    <None Include="packages.config" />
    <None Include="Raven.Studio.Html5.zip">
      <CopyToOutputDirectory>Always</CopyToOutputDirectory>
    </None>
  </ItemGroup>
  <Import Project="$(MSBuildToolsPath)\Microsoft.CSharp.targets" />
>>>>>>> 51f4bd21
  <!-- To modify your build process, add your task inside one of the targets below and uncomment it. 
       Other similar extension points exist, see Microsoft.Common.targets.
  <Target Name="BeforeBuild">
  </Target>
  <Target Name="AfterBuild">
  </Target>
  -->
</Project><|MERGE_RESOLUTION|>--- conflicted
+++ resolved
@@ -1,4 +1,3 @@
-<<<<<<< HEAD
 ﻿<?xml version="1.0" encoding="utf-8"?>
 <Project ToolsVersion="12.0" DefaultTargets="Build" xmlns="http://schemas.microsoft.com/developer/msbuild/2003">
   <Import Project="$(MSBuildExtensionsPath)\$(MSBuildToolsVersion)\Microsoft.Common.props" Condition="Exists('$(MSBuildExtensionsPath)\$(MSBuildToolsVersion)\Microsoft.Common.props')" />
@@ -87,117 +86,6 @@
     <Compile Include="Sagas\RavenDbSagaStorageFactory.cs" />
     <Compile Include="Subscriptions\RavenDbSubscriptionStorageFactory.cs" />
     <Compile Include="Subscriptions\RavenDbSubscriptionStorageTests.cs" />
-    <Compile Include="Timeouts\RavenDbTimeoutManagerTest.cs" />
-  </ItemGroup>
-  <ItemGroup>
-    <ProjectReference Include="..\Rebus.RavenDb\Rebus.RavenDb.csproj">
-      <Project>{33924ffc-68ab-4476-ac35-837fe7c520c4}</Project>
-      <Name>Rebus.RavenDb</Name>
-    </ProjectReference>
-    <ProjectReference Include="..\Rebus.Tests\Rebus.Tests.csproj">
-      <Project>{959c65ab-d21a-4582-bc4f-06d1425ff274}</Project>
-      <Name>Rebus.Tests</Name>
-    </ProjectReference>
-    <ProjectReference Include="..\Rebus\Rebus.csproj">
-      <Project>{7d7b7b36-6298-4e85-9a0e-1b415c5b9d12}</Project>
-      <Name>Rebus</Name>
-    </ProjectReference>
-  </ItemGroup>
-  <ItemGroup>
-    <None Include="app.config" />
-    <None Include="packages.config" />
-    <None Include="Raven.Studio.Html5.zip">
-      <CopyToOutputDirectory>Always</CopyToOutputDirectory>
-    </None>
-  </ItemGroup>
-  <Import Project="$(MSBuildToolsPath)\Microsoft.CSharp.targets" />
-=======
-﻿<?xml version="1.0" encoding="utf-8"?>
-<Project ToolsVersion="12.0" DefaultTargets="Build" xmlns="http://schemas.microsoft.com/developer/msbuild/2003">
-  <Import Project="$(MSBuildExtensionsPath)\$(MSBuildToolsVersion)\Microsoft.Common.props" Condition="Exists('$(MSBuildExtensionsPath)\$(MSBuildToolsVersion)\Microsoft.Common.props')" />
-  <PropertyGroup>
-    <Configuration Condition=" '$(Configuration)' == '' ">Debug</Configuration>
-    <Platform Condition=" '$(Platform)' == '' ">AnyCPU</Platform>
-    <ProjectGuid>{CC8CF5E2-E31B-437E-9E76-CE71167EAC2E}</ProjectGuid>
-    <OutputType>Library</OutputType>
-    <AppDesignerFolder>Properties</AppDesignerFolder>
-    <RootNamespace>Rebus.RavenDb.Tests</RootNamespace>
-    <AssemblyName>Rebus.RavenDb.Tests</AssemblyName>
-    <TargetFrameworkVersion>v4.5</TargetFrameworkVersion>
-    <FileAlignment>512</FileAlignment>
-  </PropertyGroup>
-  <PropertyGroup Condition=" '$(Configuration)|$(Platform)' == 'Debug|AnyCPU' ">
-    <DebugSymbols>true</DebugSymbols>
-    <DebugType>full</DebugType>
-    <Optimize>false</Optimize>
-    <OutputPath>bin\Debug\</OutputPath>
-    <DefineConstants>DEBUG;TRACE</DefineConstants>
-    <ErrorReport>prompt</ErrorReport>
-    <WarningLevel>4</WarningLevel>
-  </PropertyGroup>
-  <PropertyGroup Condition=" '$(Configuration)|$(Platform)' == 'Release|AnyCPU' ">
-    <DebugType>pdbonly</DebugType>
-    <Optimize>true</Optimize>
-    <OutputPath>bin\Release\</OutputPath>
-    <DefineConstants>TRACE</DefineConstants>
-    <ErrorReport>prompt</ErrorReport>
-    <WarningLevel>4</WarningLevel>
-  </PropertyGroup>
-  <ItemGroup>
-    <Reference Include="Microsoft.Owin">
-      <HintPath>..\packages\Microsoft.Owin.3.0.1\lib\net45\Microsoft.Owin.dll</HintPath>
-    </Reference>
-    <Reference Include="Newtonsoft.Json, Version=7.0.0.0, Culture=neutral, PublicKeyToken=30ad4fe6b2a6aeed, processorArchitecture=MSIL">
-      <SpecificVersion>False</SpecificVersion>
-      <HintPath>..\packages\Newtonsoft.Json.7.0.1\lib\net45\Newtonsoft.Json.dll</HintPath>
-    </Reference>
-    <Reference Include="nunit.framework">
-      <HintPath>..\packages\NUnit.2.6.4\lib\nunit.framework.dll</HintPath>
-    </Reference>
-    <Reference Include="Owin">
-      <HintPath>..\packages\Owin.1.0\lib\net40\Owin.dll</HintPath>
-    </Reference>
-    <Reference Include="Raven.Abstractions">
-      <HintPath>..\packages\RavenDB.Client.3.0.3690\lib\net45\Raven.Abstractions.dll</HintPath>
-    </Reference>
-    <Reference Include="Raven.Client.Lightweight">
-      <HintPath>..\packages\RavenDB.Client.3.0.3690\lib\net45\Raven.Client.Lightweight.dll</HintPath>
-    </Reference>
-    <Reference Include="Raven.Database">
-      <HintPath>..\packages\RavenDB.Database.3.0.3690\lib\net45\Raven.Database.dll</HintPath>
-    </Reference>
-    <Reference Include="System" />
-    <Reference Include="System.ComponentModel.Composition" />
-    <Reference Include="System.Core" />
-    <Reference Include="System.Net.Http" />
-    <Reference Include="System.Net.Http.Formatting, Version=5.2.3.0, Culture=neutral, PublicKeyToken=31bf3856ad364e35, processorArchitecture=MSIL">
-      <SpecificVersion>False</SpecificVersion>
-      <HintPath>..\packages\Microsoft.AspNet.WebApi.Client.5.2.3\lib\net45\System.Net.Http.Formatting.dll</HintPath>
-    </Reference>
-    <Reference Include="System.Reactive.Core">
-      <HintPath>..\packages\Rx-Core.2.2.5\lib\net45\System.Reactive.Core.dll</HintPath>
-    </Reference>
-    <Reference Include="System.Reactive.Interfaces">
-      <HintPath>..\packages\Rx-Interfaces.2.2.5\lib\net45\System.Reactive.Interfaces.dll</HintPath>
-    </Reference>
-    <Reference Include="System.Web.Http, Version=5.2.3.0, Culture=neutral, PublicKeyToken=31bf3856ad364e35, processorArchitecture=MSIL">
-      <SpecificVersion>False</SpecificVersion>
-      <HintPath>..\packages\Microsoft.AspNet.WebApi.Core.5.2.3\lib\net45\System.Web.Http.dll</HintPath>
-    </Reference>
-    <Reference Include="System.Web.Http.WebHost, Version=5.2.3.0, Culture=neutral, PublicKeyToken=31bf3856ad364e35, processorArchitecture=MSIL">
-      <SpecificVersion>False</SpecificVersion>
-      <HintPath>..\packages\Microsoft.AspNet.WebApi.WebHost.5.2.3\lib\net45\System.Web.Http.WebHost.dll</HintPath>
-    </Reference>
-    <Reference Include="System.Xml.Linq" />
-    <Reference Include="System.Data.DataSetExtensions" />
-    <Reference Include="Microsoft.CSharp" />
-    <Reference Include="System.Data" />
-    <Reference Include="System.Xml" />
-  </ItemGroup>
-  <ItemGroup>
-    <Compile Include="Properties\AssemblyInfo.cs" />
-    <Compile Include="Subscriptions\RavenDbSubscriptionStorageFactory.cs" />
-    <Compile Include="Subscriptions\RavenDbSubscriptionStorageTests.cs" />
     <Compile Include="TestCategory.cs" />
     <Compile Include="Timeouts\RavenDbTimeoutManagerTest.cs" />
   </ItemGroup>
@@ -223,7 +111,6 @@
     </None>
   </ItemGroup>
   <Import Project="$(MSBuildToolsPath)\Microsoft.CSharp.targets" />
->>>>>>> 51f4bd21
   <!-- To modify your build process, add your task inside one of the targets below and uncomment it. 
        Other similar extension points exist, see Microsoft.Common.targets.
   <Target Name="BeforeBuild">
