# Changelog

## < 0.31.0

* Made Rebus - BAM!1

## 0.31.0

* Changed batch API to use `IEnumerable` instead of `params object[]` because the params thing could easily blur which would actually end up as a logical message.

## 0.31.1

* Made Rebus control bus messages `[Serializable]` because for some reason `BinaryFormatter` just likes it that way - applying the attribute makes instances of the class MUCH more serializable.

## 0.32.0

* Updated RabbitMQ client dependency

## 0.32.1

* Fixed handling of exceptions when committing user-provided unit(s) of work

## 0.32.2

* IEnumerable/Add API on SagaFixture
* SQL index on saga_id in saga index table

## 0.32.3

* Re-introduced automatic error queue creation when using RabbitMQ

## 0.32.4

* Fixed bug in NLogLoggerFactory that would try to use RebusConfigurer as a logger (?!)

## 0.32.5

* Added ability to customize max retries for specific exception types

## 0.33.0

* Removed (default) transaction scope around message handlers, made it configurable with `.Behavior(b => b.HandleMessagesInsideTransactionScope())`
* Added hybrid saga persister that can use different concrete persisters depending on the type of saga data

## 0.34.0

* Added (finally!) an icon for NuGet to display along with all Rebus packages
* New and improved Azure Service Bus topic-based transport implementation

## 0.34.1

* Better error handling when deferring messages
* Fixed bug with RabbitMQ transport that would result in exchange and error queue declaration too early, thus not adhering to customizations made by calling on the Rabbit MQ options

## 0.34.2

* Fixed bug in SQL saga persister and SQL subscription storage because SqlConnection is not nice enough to set the Transaction property when creating commands

## 0.34.3

* Fixed bug in `InMemorySagaPersister` that would not use the proper JSON serializer settings when deserializing

## 0.34.4

* Improved error reporting in case of exceptions while attempting to send all kinds of messages

## 0.34.5

* Added ability to let a special correlation ID header automatically flow to all outgoing messages when it is present

## 0.34.6

* Added ability to provide correlation ID on all outgoing messages automatically in cases where none was supplied from elsewhere ('elsewhere' being either explicitly specified or flowing from the current message context)

## 0.34.7

* Added configuration extension for Log4Net that will automatically set the correlation ID property on the ThreadContext

## 0.35.0

* Made JSON serializer handle encoding properly when deserializing messages
* Added Rebus.Async that extends Rebus with the ability to register reply handlers inline

## 0.35.1

* 1st go at implementing a SQL Server-based transport - can be used if you don't have MSMQ available on your machines
* Fixed glitch in error handling while doing any kind of send that threw an exception _without including the inner exception_

## 0.35.2

* Better handling of errors (i.e. DON'T IGNORE ERRORS) when MSMQ receive fails
* Optimization of SQL Server transport
* Fixed hard-to-find bug in how `SqlServerMessageQueue` would associate commands with the ongoing `SqlTransaction`

## 0.35.3

* Added transport performance showdown

## 0.35.4

* Only one SQL roundtrip to receive a message
* API to configure whether outgoing RabbitMQ messages should be persistent

## 0.35.5

* Special username header will flow like correlation ID if it is present

## 0.35.6

* Behavior option to allow for impersonating a proper user when the user name header is present on handled messages

## 0.36.0

* Updated Mongo stuff to use 1.8.1 driver and no deprecated APIs

## 0.36.1

* Update Mongo to 1.8.2 because that's the most recent version of the driver... duh!

## 0.37.0

* Added to `SqlServerMessageQueue` the ability to receive messages in prioritized order.

## 0.38.0

* Broke the Log4Net configuration API - sorry! But now it just adds the correlation ID to the thread context by default (i mean, why would you NOT do that?)

## 0.38.1

* Fixed constantly generated warning in timeout manager - thx [hagbarddenstore]

## 0.39.0

* Added ability to compress message bodies as well.

## 0.40.0

* Timeout manager SQL persistence oddity fixed: Explicit bigint PK instead of compound thing that could potentially lead to missed timeouts - thx [krivin]
* `IStartableBus` API extended with the ability to specify number of workers - thx [krivin]

## 0.40.1

* Added ability to use custom encoding with the built-in JSON serializer

## 0.41.0

* Upgraded RabbitMQ client dependency to 3.1

## 0.42.0

* Fixed logging when unit of work commit fails - should always be logged as a USER exception
* Fixed bug where adding custom headers could result in leaking memory in the form of numerous (dead) weak references

## 0.43.0

* Updated RabbitMQ dep to 3.1.5

## 0.43.1

* Rebus now always adds a unique Rebus Transport ID in the headers upon sending a message. This ID will stay the same when message is deferred, forwarded or sent to error queue.
* RabbitMQ transport uses the Rebus Transport ID as it's message ID, if it is not set otherwise
* RabbitMQ transport now initializes the input queue when subscribing - relevant if subscribe is called before receive

## 0.44.0

* Updated Log4Net dependency to 2.0.1 (BEWARE: It appears that the Log4Net public key has changed since previous version!!)
* Azure transport can now be configured in one-way client mode

## 0.44.1

* Avoid warning when disposing one-way Azure transport

## 0.44.2

* Added ability for RabbitMQ transport to NOT create the error queue. This way, the Rebus errorQueue setting just becomes the topic under which failed messages will be published.

## 0.44.3

* Fixed race condition bug when using RabbitMQ auto-delete input queue and subscribing on another thread after having started the bus

## 0.44.4

* Added ability for Azure Service Bus transport to actually use MSMQ when connection string is `UseDevelopmentStorage=true`

## 0.44.5

* Fixed bug where RabbitMQ transport would leak channels when used e.g. in combination with MSMQ in order to "bridge" from a MSMQ bus environment to a RabbitMQ environment

## 0.45.0

* Azure Service Bus transport now automatically creates the error queue

## 0.46.0

* Changed order of operations in MsmqMessageQueue that could lead to using an invalid transaction in rare circumstances
* Made all saga persisters treat `null` as a proper value, thus ensuring that saga data can be inserted, updated, and found with `null` in a correlation property

## 0.47.0

* Use hybrid stash model for transaction context, allowing it to overcome thread discontinuity in ASP.NET and WCF - thanks [jasperdk]
* Optimized data structure for attached headers by doing a hash code-based pre-lookup before searching for `WeakReference` target match

## 0.48.0

* Queue transaction failures are now properly caught and will be waited out when possible
* Increased Azure transport backoff times when throttling is detected

## 0.49.0

* When delivery tracking (i.e. the tracking of message IDs across multiple delivery attempts) times out, a WARN used to be logged. That is now an INFO because this scenario will be very common when running a set of workers as [competing consumers](http://www.eaipatterns.com/CompetingConsumers.html)
* Catch-and-rethrow `TargetInvocationException`s in message dispatch, and do some trickery to preserve the stack trace.
* The new catch-and-rethrow strategy allowed for properly including message IDs in the new `MessageHandleException` which is raised when a message cannot be handled.

## 0.50.0

* Sent messages are no longer logged at INFO level. Both sent and received messages are now logged at DEBUG level by calling ToString on the logical message in a logger called `MessageLogger`
* Dispose MSMQ messages after use - thanks [dev4ce]

## 0.50.1

* Fix that makes changelog 0.50.0 around ToString actually true

## 0.51.0

* Made timeout manager log internal errors properly - first as warnings, and if the problem persists for 1 minute it will be logged as an error
* Removed useless ON [PRIMARY] file group directives from SQL schema generation scripts

## 0.51.1

* Catch exception occurring while attempting to preserve the stack trace of a caught exception inside a `TargetInvocationException`. This will most likely be caused by the absence of a proper exception serialization constructor, which is really dumb -  oh, and thanks to the Unity container crew for making me realize how silly the need for serialization constructors is

## 0.52.0

* Updated NLog to 2.1.0

## 0.53.0

* Azure Service Bus transport: Set MaxDeliveryCount to 1000 to effectively disable built-in dead-lettering (because Rebus handles poison messages)
* Azure Service Bus transport: Peek lock defaults to 5 minutes (which is max)
* Azure Service Bus transport: Make an `Action` available in the message context under the `AzureServiceBusMessageQueue.AzureServiceBusRenewLeaseAction` key to allow for renewing the peek lock when performing long-running operations

## 0.53.1

* Avoid ending up overflowing the stack if `Console.WriteLine` fails

## 0.54.0

* Change `SqlServerSagaPersister` and `SqlServerSubscriptionStorage` to use the same `ConnectionHolder` as `SqlServerMessageQueue`
* Removed the hack that could automatically dig the `SqlTransaction` out of a `SqlConnection` (because it did not work all the time)
* Clean up a few things inside `AzureServiceBusMessageQueue`
* Added test to verify a scenario involving `AzureServiceBusMessageQueue` and `SqlServerSagaPersister`

## 0.54.1

* Nudged order of disposal and logging inside Azure Service Bus transport
* Warning when sending > 90 messages with Azure Service Bus transport + `InvalidOperationException` when > 100 (because of a limitation in Azure Service bus)

## 0.54.3

* `XmlSubscriptionStorage` automatically creates directory pointed to by the subscription XML file path - thanks [hagbarddenstore]
* Made the Rabbit transport throw out its subscription and underlying model when an end-of-stream is detected

## 0.54.4

* Nothing changed - pushed new version because NuGet.org had a seisure the other day and 0.54.3 wasn't properly uploaded

## 0.54.5

* Fixed `SqlServerSubscriptionStorage` to be able to work when publishing within a `TransactionScope` when it manages the connection by itself - thanks [jasperdk]

## 0.54.6

* Added load balancer NuGet package

## 0.54.7

* Fixed logging in load balancer

## 0.54.8

* Made `ConsoleLoggerFactory` public so it can be used e.g. from processes hosting the load balancer

## 0.55.0

* RabbitMQ client updated - thanks [hagbarddenstore]

## 0.55.1

* Fixed Rabbit transport nuspec

## 0.56.0

* Added ability to configure queue polling backoff strategy to low-latency mode - thanks [hagbarddenstore]

## 0.56.1

* Don't make so many DEBUG logging statements while backing off

## 0.57.0

* Tweaked ASB transport so that send batching kicks in only when there's 100 or more messages to send
* Fixed it so that the error log on a tracked message has the local time (i.e. machine time) as its timestamp, and not UTC

## 0.58.0

* Fixed it so that the `MarkedAsComplete` event is raised also when a piece of saga data was never persisted - before, it was tied to the `Deleted` event from the persister, which you not be raised if the saga data was not persistent.
* Made Rebus Timeout Service create a service dependency on local SQL Server/MongoDB if the connection is local. This way, services will be started/stopped in the right order. Thanks [caspertdk]
* Fixed it so that headers attached to deferred messages are preserved when roundtripping the timeout manager.

## 0.58.1

* Added 'CorrelationId' thread-local context variable to NLog logger, similar to how it's done with the Log4Net logger.

## 0.58.2

* Fixed `AttachHeader` bug in `FakeBus`.

## 0.59.0

* Fixed bug when working with automatic `TransactionScope` and sagas persisted in SQL Server - thanks [jasperdk]

## 0.60.0

* Made SQL Server saga persister behave more like expected by skipping null-valued properties in the saga index.

## 0.60.1

* Fixed but in SQL Server saga persister that could result in malformed SQL when there are no correlation properties at all.

## 0.61.0

* Made it configurable whether null-valued correlation properties should be included in the inde with SQL Server saga persister.

## 0.61.1

* Added to RavenDB saga persister the ability to obtain the current session from the outside, thereby allowing you to make the saga work part of the same RavenDB transaction that you're working in.

## 0.62.0

* Fixed leakage of SQL connections (and other potential issues) when using ambient transactions - thanks [mgayeski]

## 0.63.0

* Added several `Subscribe`/`Unsubscribe` overloads to `IRebusRouting` so you can `bus.Advanced.Routing.Subscribe(someMessageType)` if you want

## 0.63.1

* Added file system-based transport. Please do not use this one for your really important messages.
* Fixed MSMQ transaction leak - thanks [jasperdk]

## 0.64.0

* Updated MongoDB driver dependency to 1.9

## 0.64.1

* Added ability to configure JSON serializer to serialize enums with their string representations - thanks [maeserichar]

## 0.65.0

* Updated StructureMap dependency to 3.0 - thanks [fritsduus]

## 0.65.1

* Added Serilog logger - thanks [fritsduus]

## 0.66.0

* Fixed it so that inner exceptions are included when a `SqlException` causes saga persister to not be able to insert.
* Added Postgres persisters for sagas, subscriptions, and timeouts - thanks [hagbarddenstore]

## 0.67.0

* Added ability for RabbitMQ transport to publish to different exchanges instead of different routing keys - thanks [pruiz]
* Limit message body size to 32 MB for RabbitMQ transport because publishing larger messages can destabilize the server.

## 0.68.0

* Added additional routing options with RabbitMQ - endpoints can now be adressed on several forms: `topic`, `@exchange`, and `topic@exchange` - thanks [pruiz]

## 0.69.0

* Removed MSMQ error queue existence check when queue is remote (because it can't be done, and because it doesn't make sense for remote queues)
* Added ability for saga persisters to provide the ability to update more than one saga instance for an incoming message, by implementing `ICanUpdateMultipleSagaDatasAtomically` - thanks [PeteProgrammer]

## 0.70.0

* Made all batch operations obsolete so that you'll get a compiler warning if you use them.

## 0.70.1

* Added container adapter for SimpleInjector - thanks [oguzhaneren]

## 0.70.2

* Fix problem when trying to send Multicast message to error queue - thanks [maeserichar]

## 0.70.3

* Fixed vulnerability that could lead to executing arbitrary SQL statements by injecting it in a correlation property on a saga message when using SQL Server and PostgreSQL saga persisters.

## 0.71.0

* Fixed bug that could result in not automatically binding the error queue topic to the error queue when using RabbitMQ
* Update MongoDB driver dependency to 1.9.2
* Fixed error in build script that did not build the Serilog project. Also fixed it so that Rebus.Serilog is .NET 4 like the rest of Rebus.

## 0.71.1

* Ensure declaration of exchange when using `OneExchangePerType` - thanks [maeserichar]

## 0.71.2

* Fixed SQL Server schema creation issue where querying `sys.tables` would give an error if the database's current collation results in case sensitive table names - thanks [tiipe]

## 0.71.3

* Made SQL Server subscription storage & saga persister API accept connection string names (just like the SQL transport config)  - thanks [tiipe]

## 0.71.4

* Allow for specifying the messages table name on the SQL Server transport - thanks [tiipe]
* Modified SQL server-based persistence things to accept connection string _names_ as well - thanks [tiipe]
* Fixed subtle bug that would not remove the saga context from the current message context's items - thanks [dimajanzen]

## 0.72.0

* Added auditing capability - endpoints can now send a copy of the transport message to an audit queue whenever they have been successfully handled or published (which is the only two times when messages "disappear" - when handling a message, it "disappears", and when publishing to 0 subscribers, it also "disappears"). This can provide the basis for advanced tooling later on, e.g. for tracking correlation across systems, for gathering statistics etc. For now, go audit your messages - more tools will follow :)

## 0.73.0

* Updated RabbitMQ dependency - thanks [maxx1337]
* This version DOES NOT WORK because of the merge bug fixed in 0.75.0

## 0.74.0

* Upgraded to .NET 4.5 !!
* `IHandleMessagesAsync` introduced - allows for having `async` message handlers
* Fixed container adapters to correctly handle resolving async message handlers - thanks [arneeiri]
* This version DOES NOT WORK because of the merge bug fixed in 0.75.0

## 0.74.1

* Fixed bug that would not allow for configuring and starting a bus without an XML configuration section.
* This version DOES NOT WORK because of the merge bug fixed in 0.75.0

## 0.75.0

* Fixed merge bug that made published Rebus core assembly unusable!

## 0.75.1

* Fixed container adapter registration bug that would make it impossible to have `IMessageContext` injected into more than one handler in the pipeline. Also ensures that the container does not dispose the message context.

## 0.75.2

* Change SQL Server subscription storage command to be truly idempotent - thanks [tobiaxor]

## 0.76.0

* Auto-subscribing extension on `IBus` - thanks [seankearon]
* Updated Azure Service Bus dependency to 2.5.4

## 0.77.0

* Improved Serilog integration

## 0.77.1

* Made `PoisonMessageInfo` ctor public so that the `IErrorTracker` can actually be implemented outside of Rebus - thanks [bchavez]

## 0.78.0

* Added extension that allows for composing a chain-of-responsiblity-like way of determining message ownership - thanks [DixonD-git]
* Introduced a little bit of structure in the `Rebus.Extensions` package - might not be the final way, but it should do for now

## 0.78.1

* Added support for DryIoC - thanks [DixonD-git]

## 0.78.2

* Fixed DryIoc nuget package

## 0.79.0

* Changed `IStoreTimeouts` API to return a `DueTimeoutsResult` instead of an `IEnumerable<DueTimeout>`
* Made `SqlServerTimeoutStorage` grab row locks on found due timeouts, allowing for "competing timeout consumers"

## 0.80.0

* Changed default encoding of outgoing messages to be UTF8 instead of UTF7 when using the built-in JSON serializer
* Added `NewtonsoftJsonMessageSerializer` that is honest about its dependency on Newtonsoft JSON.NET and thus lets you customize the serialization settings - thanks [joshua5822]

## 0.80.1

* Support async initiation of sagas via `IAmInitiatedByAsync<>` - thanks [AndreaCuneo]

## 0.81.0

* Support for idempotent sagas via the `Rebus.IdempotentSagas` packages - thanks [pruiz]

## 0.82.0

* Updated MongoDB stuff to work with MongoDB 3/WiredTiger - thanks [caspertdk]

## 0.82.1

* Updated Serilog dep - thanks [tiipe]

## 0.83.0

* Fixed concurrent message send in file system transport - thanks [mgibas]

## 0.84.0

* Made Azure Service Bus transport stop the peek lock renewal timer when the transaction context goes into the commit/rollback/cleanup phase. Seems more right, and it avoids a pesky race that could result in confusing `MessageLockLostException`s if the message would happen to be successfully completed right before attempting to renew the peek lock.

## 0.90.0

* Refactored most of Rebus! NOTE: (very) breaking change!! - 0.90.0 version series will function as ALPHA and BETA of what will become Rebus 2.0.0
* Introduced pipelines for message send and receive
* New configuration API based on Injectionist
* Simpler transaction handling, simpler `ITransport` abstration
* Idempotent sagas
* Several new integrations: Jil, Azure Storage Queues, Amazon SQS
* Async to the core! (i.e. remember to `bus.Send(yourMessage).Wait()` if you cannot `await bus.Send(yourMessage)`)
* Routing based on topics - type-based routing ("Rebus Classic") is just a subset of this
* Batching features completely removed
* In-memory transport can be used for in-process communication and testing
* Ground laid for more advanced control of Rebus internals, e.g. to implement auto-scaling of number of workers, diagnostics, etc.
* Tests refactored to make it much much easier to introduce new implementations based on contract tests

## 0.90.1

* Added `TransactionScope` support via the `Rebus.TransactionScope` package (note: requires at least .NET 4.5.1 for `TransactionScopeAsyncFlowOption.Enabled` to be there)

## 0.90.2

* Added ability to storage subscriptions in a JSON file

## 0.90.3

* Added RavenDB persistence for subscriptions and timeouts - thanks [mclausen]

## 0.90.4

* Added experimental legacy compatility option (`.Options(o => o.EnableLegacyCompatibility())`)

## 0.90.5

* Made MSMQ transport work better in legacy mode

## 0.90.6

* Added ability to use external timeout manager

## 0.90.7

* Added some more headers to audited messages
* Added PostgreSQL persistence

## 0.90.8

* Added pub/sub support to legacy compatibility mode
* Changed `AzureServiceBusTransport` to work with topics when doing pub/sub which then avoids having to configure subscription storage when working with Azure Service Bus


## 0.90.9

* Separated error tracking out behind `IErrorTracker` interface, allowing for e.g. keeping error counts in a database somewhere, thus allowing for multiple parallel workers to not exceed maximum delivery attempts
* Added ability to auto-add headers to outgoing messages by using `[Header("some_headers", "some_value")]`

## 0.91.0

* Changed SQL persistence to work with `IDbConnectionProvider` as originally intended - thanks [MrMDavidson]
* Made Azure Service Bus transport use the native message deferral mechanism
* Made Azure Storage Queues transport use the native message deferral mechanism

## 0.92.0

* Made SQL Server transport use a `visible` field in the database to implement message deferral (warning: schema change)

## 0.92.1

* Fixed RabbitMQ NuGet dependency to explicitly depend on 3.5.4 because silly NuGet will default to the lowest version and that does not play well with strong naming and actually having versions on assemblies

## 0.92.2

* Fixed RabbitMQ transport bug that would create wrong queue bindings - please update to this version :)

## 0.92.3

* Changed `SqlTransport` to use the cryptic `DELETE OUTPUT` style query yielding ~ 10 times performance improvement - thanks [MrMDavidson] for a very well-documented PR :)

## 0.92.4

* Added one-way client mode + appropriate configuration extensions for all transports but Amazon SQS (it requires some more work)

## 0.93.0

* Updated MongoDB driver dependency to 2.0.1 and rewrote MongoDB persistence to take advantage of `async`/`await` - thanks [kevbite]

## 0.94.0

* Made the type-based pub/sub API default and moved the raw string-based topic API into `bus.Advanced.Topics`

## 0.95.0

* Re-introduced the previous Azure Service Bus implementation that relied only on queues to work - can be used with the Azure Service Bus Basic tier

## 0.96.0

* Moved the explicit routing function to an advanced routing API
* Added saga data snapshotting + snapshot storages for SQL Server and MongoDB
* Updated Newtonsoft JSON.NET dep to 7.0.1
* Added file system-based saga snapshot storage

## 0.97.0

* Change RabbitMQ transport to allow for using Rabbit's native pub/sub capabilities, thus removing the need for a subscription storage

## 0.98.0

* Updated SimpleInjector dependency to 3.0.1
* Added saga auditing mechanism that can output mutations to the log
* Added file system transport
* Updated Azure Service Bus dependency to 3.0.1 
* Updated Azure Storage dep to 5.0.0

## 0.98.1

* Set message label on sent MSMQ messages (is shown in MSMQ tools like Rebus Snoop etc.)

## 0.98.2

* Added transport message routing capability

## 0.98.3

* Made disposal of resources more consistent (still not entirely consistent though, depends on importance)

## 0.98.4

* Added `IsNew` property to `Saga` base class allowing saga handlers to easily determine whether the instance is new

## 0.98.5

* Added one-way client mode for Amazon SQS transport

## 0.98.6

* Added "per Rebus message" lifestyle to Windsor container configuration extensions

## 0.98.7

* Added simple 2nd level retries mechanism
* Added ability to forward the current transport message (optionally supplying some extra headers)
* Added configurable idle time backoff strategy

## 0.98.8

* Fixed bug that could result in double-resolving handler instances with Ninject, Castle Windsor, and Unity because of a lazy-evaluated `IEnumerable`

## 0.98.9

* Fixed MSMQ remote queue path formatting

## 0.98.10

* Extended built-in handler activator with `Register` overloads that allow for registering handler factory functions that accept `IMessageContext` and `(IBus, IMessageContext)` as arguments

## 0.98.11

* Added `IMessageContext.AbortDispatch()` which aborts dispatch of the current message to any handlers following the one currently being executed.

## 0.98.12

* Added ability to mark saga data as unchanged by calling `MarkAsUnchanged()` on the saga handler.

## 0.99.0

* Inject loggers. Will remove static logging things later.
* Allow for enabling partitioning with Azure Service Bus transports
* Changed Azure Service Bus transports to use streams as the message body to avoid silly XML-wrapping - thanks [meyce]
* Updated WindowsAzure.ServiceBus dependency to 3.0.4
* Updated WindowsAzure.Storage dependency to 6.0.0

## 0.99.1

* Added Serilog log event enricher + configuration extension for including Rebus' correlation ID in log events
* Added custom NLog layout renderer that outputs the correlation ID of the message currently being handled in the `${rebus-correlation-id}` variable

## 0.99.2

* Fixed NLog nuget dependency

## 0.99.3

* Access to more useful information on `Failed<TMessage>`

## 0.99.4

* Added no-inlining jit directive to the Windsor package's `AutoRegisterHandlersFromThisAssembly` method because it looks like handlers are sometimes not picked up as they should

## 0.99.5

* Replaced Windsor's assembly-scanning with manual scan

## 0.99.6

* Set correlation ID, content type, and label properties on brokered messages with Azure Service Bus transport

## 0.99.7

* Limit length of header values used when using Azure Service Bus transport

## 0.99.8

* Fixed it so that delivery will not be retried indefinitely on commit exceptions

## 0.99.9

* Changed RabbitMQ routing to use two exchanges: one for direct addressing, and one for pub/sub messaging. This way, "clean" RabbitMQ topics can be subscribed to and then used when publishing, allowing for subscribing to topics using wildcards.

## 0.99.10

* Fixed nuspec on StructureMap package, made SimpleInjector package dependency version criteria more tolerant, and updated the Unity dependency to v 4

## 0.99.11

* Added ability to immediately forward messages on certain exception types (optionally when those exceptions satisfy some predicate)

## 0.99.12

* Added LightInject container adapter - thanks [puzsol]

## 0.99.13

* Added DryIoc container adapter - thanks [dadhi]

## 0.99.14

* General handling of receive errors by logging as warning

## 0.99.15

* Changed back to logging full exception details in the final ERROR log event

## 0.99.16

* Added `EnlistRebus` option to `Rebus.TransactionScopes`, allowing for easily enlisting an ambient Rebus transaction in an ambient .NET transaction

## 0.99.17

* Added `IBus` API overloads for `Subscribe` and `Unsubscribe` that accept a `Type` as a parameter - thanks [gertjvr]
* Fixed `ExpiredMessagesCleanup` warning because of locked rows when handling message for a long time with the SQL Server transport
* Introduced `rbs2-defer-recipient` header to designate the queue to deliver the message to when it returns - allows for doing request/reply with a defer in the middle without losing the return address (which must be transferred manually, though, unless you `bus.Advanced.TransportMessage.Defer`)
* Crude attempt at allowing for sagas to resolve their conflicts by overriding `ResolveConflict`

## 0.99.18

* Fixed bug that would fail saga data auditing when the message could not be correlated with a saga data instance

## 0.99.19

* Fixed Rebus' SimpleInjector container adapter registrations to be able to resolve `IMessageContext` as part of the container's verification process

## 0.99.20

* Fixed bug in Amazon SQS transport that would silently ignore errors when sending messages - thanks [gertjvr]

## 0.99.21

* Small changes to Rebus' `TransactionScope` enlistment support

## 0.99.22

* Added RavenDB saga persister - thanks [bjomi]

## 0.99.23

* Fixed it so that SQL Server transport does not start the background "expired messages cleanup" task when it is a one-way client

## 0.99.24

* Fixed bug in in-mem saga storage that would accidentally enforce uniqueness of correlation properties across saga data types

## 0.99.25

* Fixed options configuration API to be more consistent and thus less prone to confusion - thanks [xenoputtss]
* Added experimental unit of work API

## 0.99.26

* Fixed bug in RavenDB saga persister - thanks [bjomi] and [jsvahn]
* Fixed bug in Injectionist that could lead to resolve instances sometimes now being properly initialized/disposed

## 0.99.27

* Added Wire serializer

## 0.99.28

* Automatically set correlation property on newly initiated saga data when possible (we try to do it when there's one single correlation property for the message, and ignore failure to do so)

## 0.99.29

* Fixed Rebus.MongoDb package (nuspec was lying about its MongoDB driver dependency)

## 0.99.30

* Removed hardcoded region settings in purge operation with SQS transport - thanks [gertjvr]
* Better error message when attempting to complete a message whose lock has been lost with ASB

## 0.99.31

* Added unit of work guards and fixed bug that would result in exceptions when providing no rollback/cleanup action when using the async version

## 0.99.32

* Fixed logging of the configured region with Amazon SQS transport - thanks [gertjvr]
* Added experiment in-process hosting of OWIN endpoints via the Rebus.Owin package

## 0.99.33

* Fixed bug where an exception thrown while correlating an incoming message with a saga would not be included as inner exception - thanks [mortenherman]

## 0.99.34

* Made small improvements to Rebus.Async (added timeout option + added ability to remove abandoned replied when their age exceeds a configurable threshold)

## 0.99.35

* Fixed bug that caused the Azure Service Bus transport to not be properly initialized when using the "Basic" tier - thanks [torangel]

## 0.99.36

* Added Protobuf serializer
* Much improved error message when sending to non-existent queue with Azure Service Bus
* Changed `Failed<TMessage>` to be `IFailed<TMessage>` (and thus an interface) in order to make it covariant
* Added Wire serializer configuration extensions

## 0.99.37

* Fixed subtle unintented behavior so that messages inherited from an initiating type can initiate sagas too
* Enabled true polymorphic correlation

## 0.99.38

* Fixed saga correlation bus introduced in 0.99.37

## 0.99.39

* Brough back `FakeBus` - an implementation of `IBus` that records everything that happens to it as events which you may query during the assert-phase of your tests
* Added `SagaFixture` to ease saga testing

## 0.99.40

* Added correlation sequence number as an auto-flowing header too - can be used to deduce causation
* Fixed bug that could accidentally overwrite the ID of a saga because of the nice auto-setter behavior

## 0.99.41

* Fixed RavenDB subscription and timeout storage

## 0.99.42

* Fixed bug in Rebus' protobuf serializer that caused it to be unable to serialize Rebus' control bus messages

## 0.99.43

* Updated StructureMap dependency to 4.1.2.386 - thanks [dougkwilson]
* Made isolation level and timeout configurable when using the `TransactionScope` support extension

## 0.99.44

* Added option for Azure Service Bus transport to skip queue creation to make it possible to use a read-only SAS key instead of a connection string with manage rights - thanks [torangel]
* Made due timeouts poll interval configurable
* Made RavenDB subscription storage much more tolerant towards concurrency exceptions when topic documents are experiencing contention

## 0.99.45

* Added ability to set up fake saga data in `SagaFixture`
* Added method to clear recorded events of `FakeBus`

## 0.99.46

* Better error behavior when deferring a message from a one-way client without setting the defer-recipient

## 0.99.47

* Moved defer-recipient header check to the pipeline, giving other pipeline steps a chance to set it

## 0.99.48

* Don't rethrow `ResolutionException` inside another `ResolutionException` in case of configuration errors - the stack trace reveals the call stack so nicely, there's no need to have 10 layers of exceptions too
* Marked topic-based routing configuration API as obsolete (type-based routing is perfectly capable of using raw topics if you like)
* Added fallback capability to the router (i.e. the ability to configure an endpoint that is used when none of the mappings match)
* Fixed bug in retry strategy step that could accidentally keep tracked message IDs for too long
* Prohibit sending `IFailed<TMessage>` anywhere (because it is most likely an error)

## 0.99.50

* Fixed concurrency issues in RavenDB saga storage - remember to use optimistic concurrency regardless of the configuration of the document store

## 0.99.51

* Updated RabbitMQ dependency to 3.6.1
* Updated Newtonsoft JSON.NET dependency to 8.0.3 across the board
* Implemented ability for RabbitMQ transport to skip exchange and queue declarations as well as input queue bindings
* Renamed `Rebus.AzureStorageQueues` NuGet package to `Rebus.AzureStorage` because it has integration things for Azure storage
* Made RabbitMQ transport automatically declare & bind destination queues when they're used the first time (to avoid sending a message into nowhere)

## 0.99.52

* Moved `.UseExternalTimeoutManager(...)` configuration method to the `.Timeouts(t => ...)` configurer because it more natural
* Added ability for JSON file-based subscription storage to be centralized
* Updated Azure Service Bus dependency to 3.2.0

## 0.99.53

* Extended polymorphic saga correlation to make proper use of implemented interfaces too

## 0.99.55

* Real pause (5 s) when the next transport message cannot be received
* Added ability to configure worker shutdown timeout to allow for longer-running tasks to finish - thanks [Rzpeg]

## 0.99.56

* Changed timeout settings on Azure Service Bus transport to respect the setting from the connection string - thanks [Rzpeg]
* Changed RabbitMQ transport to use `QueueingBasicConsumer` instead of polling - thanks [Hangsolow]
* Separated encryption algorithm out into injectable and thus configurable `IEncryptor` service - thanks [zabulus]
* Added data bus feature with data storages for SQL Server, the file system, and in-mem (for testing)
* Fixed issue with high disk activity when using MSMQ

## 0.99.57

* Added ability to specify custom client properties with RabbitMQ

## 0.99.58

* Updated LightInject to 4.0.9
* Updated StructureMap to 4.2.0.402
* Updated DryIoC to 2.5.0
* Updated Serilog to 1.5.14
* Updated NLog to 4.3.4
* Updated Log4net to 2.0.5
* Updated RavenDB client to 3.0.30115
* Added ability to explicitly configure in-mem subscription storage
* Added ability for in-mem subscription storage to share a subscriber store and become "centralized" (can be used in conjunction with in-mem transport to emulate in memory everything that can be achieved with a real multicast-enabled transport like RabbitMQ, Azure Service Bus, etc.)


## 0.99.59

* Fixed MSMQ mangled message receive so that the message is not "lost"
* Added cancellation support to the `Receive` operation of the transport - thanks [Rzpeg]

## 0.99.60

* Changed data type of the SQL Server saga storage `[data]` column to `VARBINARY(MAX)` because `NVARCHAR(MAX)` was extremely slow! (existing tables with `NVARCHAR(MAX)` data should still work fine - a simple schema check is made at startup)
* Added Azure blobs-based data bus storage

## 0.99.61

* Added ability configure prefetch count with RabbitMQ
* Added a few additional defensive RabbitMQ reconnection measures, like e.g. throw out prefetched messages if the connection is lost

## 0.99.62

* Added simple metadata API to data bus

## 0.99.63

* Maintain time of last read access in all data bus storages
* Made `DataBusAttachment` serializable with all currently supported serializers (JSON.NET, Jil, Wire, and Protobuf)

## 0.99.64

* Fixed potential locked-file issue when multiple readers are reading the same data with the data bus

## 0.99.65

* Added MSMQ transport configuration builder to allow for customizing the `MessageQueue`, e.g. by setting/changing permissions

## 0.99.66

* Added file system-based saga storage and timeout storage - thanks [jeffreyabecker]
* Added Azure tables-based subscription storage - thanks [jeffreyabecker]
* Added Azure tables-based timeout storage - thanks [jeffreyabecker]
* Added experimental Azure blobs- and tables-based saga storage - thanks [jeffreyabecker]
* Added Rebus message handler convention to the StructureMap integration - thanks [jeffreyabecker]
* Created `Rebus.Recipes` convenience package with helpful extensions for identity propagation and consistent persistence configurations - thanks [jeffreyabecker]
* Fixed subtle MSMQ receive blocked thread timing quirks
* Fixed exception on message deferral for very short intervals - thanks [jeffreyabecker]
* Added configuration API for using user-provided DB connection with SQL Server - thanks [zabulus]

## 0.99.67

* Added MsgPack serializer
* Updated Newtonsoft JSON.NET to 9.0.1 throughout
* Added ability to skip encryption of a particular message by adding the `rbs2-disable-encryption` header (can be found as a constant in `EncryptionHeaders.DisableEncryptionHeader`)
* Provide real `Exception`s in `IFailed<TMessage>`

## 0.99.68

* Provide optional Jil configuration `Options` parameter, allowing for customizing serialization settings - thanks [Rzpeg]
* Make RabbitMQ transport accept multiple connection strings separated by , or ; which will then be cycled on connection failures
* Fix very subtle bug in saga persisters that would result in sometimes loading saga data of the wrong type when having multiple saga handlers with different saga data types in the same endpoint, handling the same message, correlating by ID - affected persisters: Azure Storage, SQL Server, PostgreSQL, RavenDB, File System
* Fix subtle bug in how the ambient transaction context is picked up that would sometimes (when another bus is used from withing a message handler, and only with some transports) result in ending up doing `Send` on the other bus' transport

## 0.99.70

* Update AWS SDK version to latest (AWSSDK.Core 3.1.9.1, AWSSDK.SQS 3.1.0.12) - thanks [gertjvr]
* Make RabbitMQ transport tolerate incoming message without ID (try to assign from RabbitMQ ID and ultimately calculate Knuth hash from message body)

## 0.99.71

* Fix bug in RavenDB saga persister that would not properly guard saga data against race conditions in the face of concurrent updates
* Add thread pool-based worker factory that can be enabled by going `UseThreadPoolMessageDispatch` on the options configurer

## 0.99.72

* Respect worker shutdown timeout also when stopping the worker
* Back off slightly when there is no work to do

## 0.99.73

* Add GZIPping capability to data bus storage - can be enabled by attaching `.UseCompression()` in the data bus configuration builder
* Factor forwarding of failed messages to error queues out into `PoisonQueueErrorHandler` which implements `IErrorHandler`. Make room for customizing what to do about failed messages.

## 0.99.74

* Mark assemblies as CLS compliant becase VB.NET and F# programmers are most welcome too - thanks [NKnusperer]
* Update Serilog dependency to 2.1.0 - thanks [NKnusperer]
* Limit number of workers to match max parallelism
* Make thread pool-based workers default (old strategy can still be had by calling `o.UseClassicRebusWorkersMessageDispatch()`)
* Update NLog dependency to 4.3.7 - thanks [SvenVandenbrande]
* Update SimpleInjector dependency to 3.2.0 - thanks [SvenVandenbrande]
* Make adjustment to new thread pool-based workers that makes better use of async receive APIs of transports
* Update Wire dependency to 0.8.0
* Update Autofac dependency to 4.0.1
* Fix bug in Amazon SQS transport that would cause it to be unable to receive messages if the last created queue was not the transport's own input queue

## 2.0.0-a2

* Improve SQL transport expired messages cleanup to hit an index - thanks [xenoputtss]

## 2.0.0-a7

* Update to .NET 4.5.2 because it is the lowest framework version currently supported by Microsoft

## 2.0.0-a8

* Update NUnit dependency to 3.4.1

## 2.0.0-a9

* Fix file-based lock which was kept for longer than necessary (i.e. until GC would collect the `FileStream` that had not been properly disposed)

## 2.0.0-a10

* Experimentally multi-targeting .NET 4.5, 4.5.2, 4.6, and 4.6.1 (but it dit NOT work for 4.6 and 4.6.1)

## 2.0.0-a11

* Back to targeting .NET 4.5. only

## 2.0.0-a13

* Added ability to set up the advanced bus APIs for testing
* Proper assembly versions on DLLs

## 2.0.0-b01

<<<<<<< HEAD
* Test release

## 2.0.0-b02

* Test release

## 2.0.0-b03

* Add separate wait methods to `ISyncBackoffStrategy` in order to differentiate between waiting because no more parallel operations are allowed, and waiting because no message was received
* Add `deliveryTimeoutSeconds` paramater to `Deliver` method of `SagaFixture` in order to allow for not timing out when e.g. step-debugging saga message processing

## 2.0.0

* This is Rebus 2 :)
=======
* Move MSMQ things to separate repository and NuGet package `Rebus.Msmq`

## 2.0.0-b02

* Move SQL Server things to separate repository and NuGet package `Rebus.SqlServer`
* Remove legacy worker factory
>>>>>>> e299626a

---

[AndreaCuneo]: https://github.com/AndreaCuneo
[arneeiri]: https://github.com/arneeiri
[bchavez]: https://github.com/bchavez
[bjomi]: https://github.com/bjomi
[caspertdk]: https://github.com/caspertdk
[dadhi]: https://github.com/dadhi
[dev4ce]: https://github.com/dev4ce
[dimajanzen]: https://github.com/dimajanzen
[DixonD-git]: https://github.com/DixonD-git
[dougkwilson]: https://github.com/dougkwilson
[fritsduus]: https://github.com/fritsduus
[gertjvr]: https://github.com/gertjvr
[hagbarddenstore]: https://github.com/hagbarddenstore
[Hangsolow]: https://github.com/Hangsolow
[jasperdk]: https://github.com/jasperdk
[jeffreyabecker]: https://github.com/jeffreyabecker
[joshua5822]: https://github.com/joshua5822
[jsvahn]: https://github.com/jsvahn
[kevbite]: https://github.com/kevbite
[krivin]: https://github.com/krivin
[maeserichar]: https://github.com/maeserichar
[maxx1337]: https://github.com/maxx1337
[mclausen]: https://github.com/mclausen
[meyce]: https://github.com/Meyce
[mgayeski]: https://github.com/mgayeski
[mgibas]: https://github.com/mgibas
[mortenherman]: https://github.com/mortenherman
[MrMDavidson]: https://github.com/MrMDavidson
[NKnusperer]: https://github.com/NKnusperer
[oguzhaneren]: https://github.com/oguzhaneren
[PeteProgrammer]: https://github.com/PeteProgrammer
[pruiz]: https://github.com/pruiz
[puzsol]: https://github.com/puzsol
[runes83]: https://github.com/runes83
[Rzpeg]: https://github.com/Rzpeg
[seankearon]: https://github.com/seankearon
[SvenVandenbrande]: https://github.com/SvenVandenbrande
[tiipe]: https://github.com/tiipe
[tobiaxor]: https://github.com/tobiaxor
[torangel]: https://github.com/torangel
[xenoputtss]: https://github.com/xenoputtss
[zabulus]: https://github.com/zabulus<|MERGE_RESOLUTION|>--- conflicted
+++ resolved
@@ -1074,12 +1074,12 @@
 
 ## 2.0.0-b01
 
-<<<<<<< HEAD
-* Test release
+* Move MSMQ things to separate repository and NuGet package `Rebus.Msmq`
 
 ## 2.0.0-b02
 
-* Test release
+* Move SQL Server things to separate repository and NuGet package `Rebus.SqlServer`
+* Remove legacy worker factory
 
 ## 2.0.0-b03
 
@@ -1089,14 +1089,10 @@
 ## 2.0.0
 
 * This is Rebus 2 :)
-=======
-* Move MSMQ things to separate repository and NuGet package `Rebus.Msmq`
-
-## 2.0.0-b02
-
-* Move SQL Server things to separate repository and NuGet package `Rebus.SqlServer`
-* Remove legacy worker factory
->>>>>>> e299626a
+
+## 2.0.1
+
+* THIS is Rebus 2 :o)
 
 ---
 
